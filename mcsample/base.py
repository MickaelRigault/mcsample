#! /usr/bin/env python
# -*- coding: utf-8 -*-

""" Basic library tools """

import pandas
import numpy as np
from scipy import stats
# Markov Chain Monte Carlo
import emcee
# MR libs
from propobject import BaseObject


__all__ = ["chain_to_median_error", "Sampler"]

def chain_to_median_error(chain, structure=[16,50,84]):
    """
    Returns [value, -error, +error], defined by the given structure.
    
    Parameters
    ----------
    chain : [np.array]
        Array containing the MCMC chain on which to recover the median and the errors.
    
    structure : [list]
        Percentiles to get from the given chain.
        The structure must be [-error, value, +error] percentiles.
        Default is [16,50,84].
    
    
    Returns
    -------
    np.array
    """
    if len(np.shape(chain)) == 1:
        v = np.percentile(chain, structure, axis=0)
        return np.asarray((v[1], v[1]-v[0], v[2]-v[1]))
    
    return np.asarray([(v[1], v[1]-v[0], v[2]-v[1]) for v in np.percentile(chain, structure, axis=1).T])


class MCMCHandler( BaseObject ):
    """
    "emcee" MCMC handler.
    """
    
    PROPERTIES = ["sampler", "walkers", "nsteps", "warmup"]
    SIDE_PROPERTIES = ["nchains"]
    DERIVED_PROPERTIES = ["pltcorner"]
    
    def __init__(self, sampler):
        """
        Initialization, run 'set_sampler'.
        
        Parameters
        ----------
        sampler : [Sampler]
            Sampler object (cf. Samper class).
        
        
        Returns
        -------
        Void
        """
        self.set_sampler(sampler)

    # ------- #
    #  Main   #
    # ------- #
<<<<<<< HEAD
    def run(self, guess=None, nchains=None, nsteps=2000, warmup=500, verbose=True, threads=1):
        """ """
        self.set_steps(nsteps, warmup)
        self.setup(nchains=nchains, threads=threads)
=======
    def run(self, guess=None, nchains=None, nsteps=2000, warmup=500, kwargs=None, verbose=True):
        """
        Run "emcee" sampler.
        
        Parameters
        ----------
        guess : [list or np.array or None]
            List of guess for each free parameter.
            If None, the default guess for every free parameter.
            Default is None.
        
        nchains : [int or None]
            Number of chains for the sampling. It must be more than or equal to two times the number of free parameters.
            If None, the number of chains is two times the number of free parameters.
            Default is None.
        
        nsteps : [int]
            Number of steps for sampling.
            Default if 2000.
        
        warmup : [int]
            Number of steps for warmup.
            Default is 500.
        
        kwargs : [dict]
            Additional paramters on the likelihood (self.sampler.get_logprob).
            Default is None.
        
        Options
        -------
        verbose : [bool]
            If True, print sampling states.
            Default is True.
        
        
        Returns
        -------
        Void
        """
        self.set_steps(nsteps, warmup)
        self.setup(nchains=nchains, kwargs=kwargs)
>>>>>>> 489b1735
        
        if verbose:
            from time import time
            t0 = time()
            for ii, (pos, prob, state) in enumerate(self.walkers.sample(self.get_guesses(guess), iterations=self._total_steps)):
                self._verbose_mcmc_printer_(ii)
            # How long?
            t1 = time()
            time_mcmc = t1-t0
            print("Time taken to run 'emcee' is {0:.3f} seconds".format(time_mcmc))
        else:
            pos, prob, state = self.walkers.run_mcmc(self.get_guesses(guess), self._total_steps)

    def _verbose_mcmc_printer_(self, ii):
        """
        Print MCMC sampling state.
        
        Parameters
        ----------
        ii : [int]
            Sampling iteration.
        
        
        Returns
        -------
        Void
        """
        percentage = ii*self.nchains*100./(self._total_steps*self.nchains)
        if ii <= self.warmup and percentage % 10 == 0:
            print("{0}/{1} --> {2:.1f}% : Warmup".format(ii*self.nchains, (self._total_steps*self.nchains), percentage))
        elif ii == self.warmup or ii > self.warmup and percentage % 10 == 0:
            print("{0}/{1} --> {2:.1f}% : Sampling".format(ii*self.nchains, (self._total_steps*self.nchains), percentage))
        elif ii == self._total_steps - 1:
            print("{0}/{1} --> {2:.1f}% : Sampling".format((self._total_steps*self.nchains), (self._total_steps*self.nchains), 100.))
        
    # ------- #
    # SETTER  #
    # ------- #
    def set_sampler(self, sampler):
        """
        Set the sampler as an attribute.
        
        Parameters
        ----------
        sampler : [Sampler]
            Sampler object (cf. Sampler class).
        
        
        Returns
        -------
        Void
        """
        if Sampler not in sampler.__class__.__mro__:
            raise TypeError("given sampler is not a Sampler object (nor inherite from)")
        self._properties["sampler"] = sampler

    def set_steps(self, nsteps, warmup):
        """
        Set the chozen number of steps (sampling and warmup) as attributes.
        
        Parameters
        ----------
        nsteps : [int]
            Number of steps for sampling.
        
        warmup : [int]
            Number of steps for warmup.
        
        
        Returns
        -------
        Void
        """
        self._properties["nsteps"] = int(nsteps)
        self._properties["warmup"] = int(warmup)

    def adjust_warmup(self, warmup):
        """
        Change the relative warmup to steps ratio.
        
        Parameters
        ----------
        warmup : [int]
            Number of steps for the warmup.
        
        
        Returns
        -------
        Void
        """
        if self._properties["nsteps"] is None:
            raise AttributeError("steps and warmup not defined yet, please run set_steps(nsteps, warmup)")
        warmup = int(warmup)
        self.set_steps(self._total_steps - warmup, warmup)
        
    def set_nchains(self, nchains=None):
        """
        Set the number of chains as an attribute.
        
        Parameters
        ----------
        nchains : [int or None]
            Number of chains for the sampling. It must be more than or equal to two times the number of free parameters.
            If None, the number of chains is two times the number of free parameters.
            Default is None.
        
        
        Returns
        -------
        Void
        """
        self._side_properties["nchains"] = nchains
        
<<<<<<< HEAD
    def setup(self, nchains=None, threads=1, **kwargs):
        """ """
        if nchains is not None:
            self.set_nchains(nchains)
            
        self._properties["walkers"] = emcee.EnsembleSampler(self.nchains, self.nfreeparameters,
                                                                self.sampler.get_logprob, threads=threads, **kwargs)
=======
    def setup(self, nchains=None, kwargs=None):
        """
        Create a "emcee" sampler and set it as an attribute.
        
        Parameters
        ----------
        nchains : [int or None]
            Number of chains for the sampling. It must be more than or equal to two times the number of free parameters.
            If None, the number of chains is two times the number of free parameters.
            Default is None.
        
        kwargs : [dict]
            Additional paramters on the likelihood (self.sampler.get_logprob).
            Default is None.
        
        
        Returns
        -------
        Void
        """
        if nchains is not None:
            self.set_nchains(nchains)
            
        self._properties["walkers"] = emcee.EnsembleSampler(nwalkers=self.nchains, ndim=self.nfreeparameters,
                                                            log_prob_fn=self.sampler.get_logprob, kwargs=kwargs)
>>>>>>> 489b1735

    # ------- #
    # GETTER  #
    # ------- #
    def get_guesses(self, guess=None):
        """
        Return an array containing the emcee compatible guesses.
        
        Parameters
        ----------
        guess : [list or np.array or None]
            List of guess for each free parameter.
            If None, the default guess for every free parameter.
            Default is None.
        
        
        Returns
        -------
        np.array
        """
        guess = np.zeros(self.nfreeparameters) if guess is None else np.asarray(guess)
        return np.asarray([g* (1+1e-2*np.random.randn(self.nchains)) for g in guess]).T

    # ------- #
    # PLOTTER #
    # ------- #
    def show(self, **kwargs):
        """
        Corner plot of the free parameters.
        
        **kwargs
        
        
        Returns
        -------
        Void
        """
        from .plot import MCCorner
        self._derived_properties["pltcorner"] = MCCorner(self)
        self.pltcorner.show(**kwargs)
        
    # =================== #
    #   Parameters        #
    # =================== #
    @property
    def sampler(self):
        """ Sampler object """
        return self._properties["sampler"]

    @property
    def walkers(self):
        """ walker arrays """
        return self._properties["walkers"]

    @property
    def chains(self):
        """ chain arrays without warmup steps """
        return self.walkers.chain[:, self.warmup:, :].reshape((-1, self.nfreeparameters)).T

    @property
    def _chains_full(self):
        """ full chain arrays (warmup + sampling) """
        return self.walkers.chain.reshape((-1, self.nfreeparameters)).T

    @property
    def pltcorner(self):
        """ MCCorner Plotting method (loaded during self.show()) """
        return self._derived_properties["pltcorner"]
        
    @property
    def derived_values(self):
        """ 3 times N array of the derived parameters [value, -error, +error] """
        return chain_to_median_error(self.chains)
    
    @property
    def derived_parameters(self):
        """ dictionary of the mcmc derived values with the structure:
           NAME_OF_THE_PARAMETER = 50% pdf
           NAME_OF_THE_PARAMETER.err = [-1sigma, +1sigma]
        """
        fitout = {}
        for v,name in zip(self.derived_values, self.freeparameters):
            fitout[name] = v[0]
            fitout[name+".err"] = [v[1],v[2]]
            
        return fitout
    
    # Number of steps
    @property
    def nsteps(self):
        """ number of steps post warmup"""
        return self._properties["nsteps"]

    @property
    def warmup(self):
        """ number of warmup steps """
        return self._properties["warmup"]

    @property
    def _total_steps(self):
        """ total number of steps (warmup + sampling) """
        return self.nsteps + self.warmup
    
    @property
    def nchains(self):
        """ number of chains. 2 times the number of free parameters by default """
        if self._side_properties["nchains"] is None:
            return self.nfreeparameters * 2
        return self._side_properties["nchains"]
    
    # From Sampler    
    @property
    def freeparameters(self):
        """ short cut to self.sampler.freeparameters """
        return self.sampler.freeparameters
    
    @property
    def nfreeparameters(self):
        """ short cut to self.sampler.freeparameters """
        return self.sampler.nfreeparameters
    

class Sampler( BaseObject ):
    """
    This class makes the MCMC sampler using the library "emcee".
    """
    
    PROPERTIES         = ["data", "parameters", "freeparameters", "nb_chains", "mcmc"]
    SIDE_PROPERTIES    = []
    DERIVED_PROPERTIES = []
    PARAMETERS         = None
    
    def __init__(self, data=None, **kwargs):
        """
        Initialization.
        Can execute set_data().
        
        Parameters
        ----------
        data : [dict or pandas.DataFrame]
            Dataset.
        
        
        Returns
        -------
        Void
        """
        if data is not None:
            self.set_data(data, **kwargs)
        
    # ------- #
    # SETTER  #
    # ------- #
    def set_parameters(self, param, index=None):
        """
        Associate the fitted parameter names to their value.
        If index is None, every fitted parameter is settled.
        If not, only the index ones are.
        
        Parameters
        ----------
        param : [list[float] or None]
            List of fitted parameter values.
        
        index : [list[string] or None]
            List of "param" input associated fitted parameter names.
        
        
        Returns
        -------
        Void
        """
        if index is None:
            self._properties["parameters"] = {k:v for k,v in zip(self.freeparameters, param)}
        else:
            if self._properties["parameters"] == None:
                self._properties["parameters"] = {}
            for ii, ii_index in enumerate(index if type(index)==list else [index]):
                self._properties["parameters"][ii_index] = (param if type(param)==list else [param])[ii]
        
    def set_data(self, data):
        """
        Convert an input data dictionnary (or DataFrame) into a DataFrame to use in MCMC.
        
        Parameters
        ----------
        data : [dict or pandas.DataFrame]
            Dataset, it excpects to contain hubble residuals as 'hr' and 'hr.err' and the age tracer reference data.
        
        
        Returns
        -------
        Void
        """
        if type(data) is pandas.DataFrame:
            self._properties["data"] = data
        elif type(data) is dict:
            self._properties["data"] = pandas.DataFrame(data)
        else:
            raise TypeError("data must be a DataFrame or a dict")

    def define_free_parameters(self, freeparameters):
        """
        Define the parameter names to fit by the MCMC sampler.
        
        Parameters
        ----------
        freeparameters : [string or list[string] or None]
            List of the names of the parameters to fit.
        
        
        Returns
        -------
        Void
        """
        freeparameters = freeparameters if (type(freeparameters)==list or freeparameters is None) else [freeparameters]
        self._properties["freeparameters"] = freeparameters
        
    # - POSTERIOR
    def get_logprob(self, param=None, **kwargs):
        """
        Combine the values from get_logprior and get_loglikelihood to set the log probability which will be maximized by the MCMC sampler.
        
        Parameters
        ----------
        param : [list[float] or None]
            List of fitted parameter values.
        
        **kwargs
        
        
        Returns
        -------
        float
        """
        if param is not None:
            self.set_parameters(param)
        
        # Tested necessary to avoid NaN and so
        log_prior = self.get_logprior()
        if not np.isfinite(log_prior):
            return -np.inf
            
        
        return log_prior + self.get_loglikelihood(**kwargs)
        
    #
    # Overwrite
    #   
    # - PRIOR 
    def get_logprior(self, param=None, verbose=False):
        """
        Return the sum of the log of the prior values returned for every concerned parameter.
        Each one fall within the interval [-inf, 0].
        
        Parameters
        ----------
        param : [list[float] or None]
            List of fitted parameter values.
        
        
        Returns
        -------
        float
        """
        # - Reminder
        #
        # Code: To add a prior, add a variable called prior_BLA = TOTOTO
        #
        priors_ = np.asarray(self.get_prior_list(param=param))
        return np.sum(np.log(priors_)) if np.all(priors_>0) else -np.inf

    def get_prior_list(self, param=None):
        """
        Call the so called function in the child class.
        
        Parameters
        ----------
        param : [list[float] or None]
            List of fitted parameter values.
        
        
        Returns
        -------
        list
        """
        if param is not None:
            self.set_parameters(param)
            
        raise NotImplementedError("You must define get_prior_list() ")
          
    # - LIKELIHOOD
    def get_loglikelihood(self, param=None, **kwargs):
        """
        Call the so called function in the child class.
        
        Parameters
        ----------
        param : [list[float] or None]
            List of fitted parameter values.
        
        **kwargs
        
        
        Returns
        -------
        Void
        """
        if param is not None:
            self.set_parameters(param)
            
        raise NotImplementedError("You must define get_loglikelihood() ")

    # =========== #
    #  emcee      #
    # =========== #     
<<<<<<< HEAD
    def run_mcmc(self, guess=None, nchains=None, warmup=1000, nsteps=2000, verbose=True, threads=1, **kwargs):
=======
    def run_mcmc(self, guess=None, nchains=None, warmup=1000, nsteps=2000, verbose=True, kwargs=None):
>>>>>>> 489b1735
        """
        Run the emcee sampling.
        First step is the warmup, from which the result is used to initialize the true sampling.
        
        Parameters
        ----------
        guess : [None or list[float]]
            List of the initial guess for each fitted parameter.
        
        nchains : [int or None]
            Number of chains to run the whole MCMC sampling.
            Minimum, and the default value, is two times the number of fitted parameters.

        warmup : [int]
            Number of iterations to run the warmup step.
        
        nsteps : [int]
            Number of iterations to run the true sampling.
        
        Options
        -------
        verbose : [bool]
            Option to show MCMC progress and the time taken to run.
        
        kwargs : [dict]
            Additional parameters.
        
        
        Returns
        -------
        Void
        """
<<<<<<< HEAD
        self.mcmc.run(guess, nsteps=nsteps, warmup=warmup, nchains=nchains,verbose=verbose, threads=threads, **kwargs)
=======
        self.mcmc.run(guess, nsteps=nsteps, warmup=warmup, nchains=nchains, verbose=verbose, kwargs=kwargs)
>>>>>>> 489b1735
        
    # ================ #
    #  Properties      #
    # ================ #
    @property
    def freeparameters(self):
        """ list of fitted parameter names """ 
        if self._properties["freeparameters"] is None and self.PARAMETERS is not None:
            self._properties["freeparameters"] = self.PARAMETERS
        return self._properties["freeparameters"]
        
    @property
    def parameters(self):
        """ dictionnary of each fitted parameter """
        return self._properties["parameters"]
    
    @property
    def nfreeparameters(self):
        """ number of fitted parameters """
        return len(self.freeparameters)

    @property
    def chains(self):
        """ mcmc chains flatten (after warmup) """
        return self.mcmc.chains
        
    @property
    def data(self):
        """ pandas DataFrame containing the data """
        return self._properties["data"]

    @property
    def mcmc(self):
        """ MCMCHandler object """
        if self._properties["mcmc"] is None:
            self._properties["mcmc"] = MCMCHandler(self)
        return self._properties["mcmc"]












<|MERGE_RESOLUTION|>--- conflicted
+++ resolved
@@ -68,12 +68,6 @@
     # ------- #
     #  Main   #
     # ------- #
-<<<<<<< HEAD
-    def run(self, guess=None, nchains=None, nsteps=2000, warmup=500, verbose=True, threads=1):
-        """ """
-        self.set_steps(nsteps, warmup)
-        self.setup(nchains=nchains, threads=threads)
-=======
     def run(self, guess=None, nchains=None, nsteps=2000, warmup=500, kwargs=None, verbose=True):
         """
         Run "emcee" sampler.
@@ -115,7 +109,6 @@
         """
         self.set_steps(nsteps, warmup)
         self.setup(nchains=nchains, kwargs=kwargs)
->>>>>>> 489b1735
         
         if verbose:
             from time import time
@@ -229,15 +222,7 @@
         """
         self._side_properties["nchains"] = nchains
         
-<<<<<<< HEAD
-    def setup(self, nchains=None, threads=1, **kwargs):
-        """ """
-        if nchains is not None:
-            self.set_nchains(nchains)
-            
-        self._properties["walkers"] = emcee.EnsembleSampler(self.nchains, self.nfreeparameters,
-                                                                self.sampler.get_logprob, threads=threads, **kwargs)
-=======
+
     def setup(self, nchains=None, kwargs=None):
         """
         Create a "emcee" sampler and set it as an attribute.
@@ -263,7 +248,6 @@
             
         self._properties["walkers"] = emcee.EnsembleSampler(nwalkers=self.nchains, ndim=self.nfreeparameters,
                                                             log_prob_fn=self.sampler.get_logprob, kwargs=kwargs)
->>>>>>> 489b1735
 
     # ------- #
     # GETTER  #
@@ -580,11 +564,7 @@
     # =========== #
     #  emcee      #
     # =========== #     
-<<<<<<< HEAD
-    def run_mcmc(self, guess=None, nchains=None, warmup=1000, nsteps=2000, verbose=True, threads=1, **kwargs):
-=======
     def run_mcmc(self, guess=None, nchains=None, warmup=1000, nsteps=2000, verbose=True, kwargs=None):
->>>>>>> 489b1735
         """
         Run the emcee sampling.
         First step is the warmup, from which the result is used to initialize the true sampling.
@@ -617,11 +597,8 @@
         -------
         Void
         """
-<<<<<<< HEAD
-        self.mcmc.run(guess, nsteps=nsteps, warmup=warmup, nchains=nchains,verbose=verbose, threads=threads, **kwargs)
-=======
         self.mcmc.run(guess, nsteps=nsteps, warmup=warmup, nchains=nchains, verbose=verbose, kwargs=kwargs)
->>>>>>> 489b1735
+
         
     # ================ #
     #  Properties      #
